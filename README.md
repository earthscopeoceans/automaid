# automaid

<<<<<<< HEAD
This program converts raw data transmitted by Mermaid instruments to
classify data, correct clock drifts, interpolate float positions and
then generates seismic SAC files, plots seismic events and dives and
generates KML, HTML, and PNG files.
=======
This version is no more maintained, updated version can be found on the earthscopeoceans github:
[https://github.com/earthscopeoceans/automaid](https://github.com/earthscopeoceans/automaid)

This program convert raw data transmitted by Mermaid instruments to classify datas, correct clock drifts, interpolate float position and then generate seismic SAC files, plot seismic events and dives and generate KML files.
>>>>>>> 3fda8158

Written by Sebastien Bonnieux. Maintained by Frederik J. Simons and Joel D. Simon. 

### 1. INSTALLATION

This installation procedure has been tested with macOS. For Linux the
procedure is valid but one could prefer to use a the package manager.
For Windows the installation of Python 2.7 is valid but the
compilation of the wavelet inversion program with "make" could be
problematic.

An easy installation procedure is described here:

* Install [Miniconda](https://conda.io/miniconda.html) or
  [Anaconda](https://www.anaconda.com/download/) (which requires more
  disk space). (You may already have it, you might have to do `module
  load anaconda/5.2.0` to specify the precise version).
* Restart your terminal to load the new PATH variables.
* Add the conda-forge channel:  
`conda config --add channels conda-forge`
* Create a virtual environment called "pymaid":  
`conda create -n pymaid python=2.7`

* Make sure you are in the `bash` shell!

* Activate the environment:  
`source activate pymaid`
* Install obspy:  
`conda install obspy`
* Install plotly 2.7.0:  
`conda install plotly=2.7.0`
* Quit the virtual environment:  
`source deactivate`

In addition to the Python 2.7 installation it is necessary to compile,
using `make` the wavelet inversion programs located in
`scripts/src/V103/` and `scripts/src/V103EC/`. The compiled binaries
must be in the "bin" directory and must be named `icdf24_v103_test` and
`icdf24_v103ec_test`.

### 2. USAGE

To use the application: 

* Copy files from your Mermaid server into the "server" directory:  
`scp username@host:\{"*.LOG","*.MER","*.vit"\} server`
* Activate the virtual environment:  
`source activate pymaid`
* Run the main.py file in the "scripts" directory:  
`python scripts/main.py`
* Quit the virtual environment:  
`source deactivate`

You will be getting the processed files into the directory `processed`.
You may have to remove some error-prone log files and create some
directories - we will be editing the script for increased versatility
as we go along.

The "main.py" file can be edited to select some options:

* A date range between which to process the data can be chosen with
the `begin` and `end` variables. 
* A "redo" flag can be set to True in order to restart the processing
of data for each launch of the script. This flag force the deletion
of the content of the content of the `processed` directory.
* A `events_plotly` flag allow the user to plot interactive figures
of events in a html page. This kind of plot can be disabled to save
disk space.
<<<<<<< HEAD
=======

An additional tool is available to invert a single ".MER" files. For
this, go in the `scripts` directory. Put a Mermaid file with the
extension ".MER" in the `scripts/tool_invert_mer` directory. And
finally run the script: `python tool_invert_mer.py`.
>>>>>>> 3fda8158
<|MERGE_RESOLUTION|>--- conflicted
+++ resolved
@@ -1,16 +1,9 @@
 # automaid
 
-<<<<<<< HEAD
-This program converts raw data transmitted by Mermaid instruments to
-classify data, correct clock drifts, interpolate float positions and
-then generates seismic SAC files, plots seismic events and dives and
-generates KML, HTML, and PNG files.
-=======
 This version is no more maintained, updated version can be found on the earthscopeoceans github:
 [https://github.com/earthscopeoceans/automaid](https://github.com/earthscopeoceans/automaid)
 
 This program convert raw data transmitted by Mermaid instruments to classify datas, correct clock drifts, interpolate float position and then generate seismic SAC files, plot seismic events and dives and generate KML files.
->>>>>>> 3fda8158
 
 Written by Sebastien Bonnieux. Maintained by Frederik J. Simons and Joel D. Simon. 
 
@@ -79,11 +72,8 @@
 * A `events_plotly` flag allow the user to plot interactive figures
 of events in a html page. This kind of plot can be disabled to save
 disk space.
-<<<<<<< HEAD
-=======
 
 An additional tool is available to invert a single ".MER" files. For
 this, go in the `scripts` directory. Put a Mermaid file with the
 extension ".MER" in the `scripts/tool_invert_mer` directory. And
-finally run the script: `python tool_invert_mer.py`.
->>>>>>> 3fda8158
+finally run the script: `python tool_invert_mer.py`.