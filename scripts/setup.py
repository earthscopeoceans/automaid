--- conflicted
+++ resolved
@@ -5,11 +5,7 @@
 #
 # Developer: Joel D. Simon (JDS)
 # Contact: jdsimon@alumni.princeton.edu | joeldsimon@gmail.com
-<<<<<<< HEAD
-# Last modified by JDS: 11-Jul-2022
-=======
-# Last modified by JDS: 02-Aug-2022
->>>>>>> decda38d
+# Last modified by JDS: 19-Sep-2022
 # Last tested: Python 2.7.15, Darwin-18.7.0-x86_64-i386-64bit
 
 def get_version():
@@ -23,11 +19,7 @@
 
     """
 
-<<<<<<< HEAD
-    return 'v3.6.0-A'
-=======
-    return 'v3.5.1'
->>>>>>> decda38d
+    return 'v3.6.0-B'
 
 def get_url():
     return 'https://github.com/earthscopeoceans/automaid [doi: 10.5281/zenodo.5057096]'