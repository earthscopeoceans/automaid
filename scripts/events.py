--- conflicted
+++ resolved
@@ -93,23 +93,14 @@
         int_scl = int(self.scales)
         if int_scl >= 0:
             self.decimated_fs = self.measured_fs / (2. ** (6 - int_scl))
-<<<<<<< HEAD
-        # Else: This is raw data sampled at 40Hz
-=======
         else:
             # This is raw data sampled at 40Hz
             self.decimated_fs = self.measured_fs
->>>>>>> 3fda8158
 
     def correct_date(self):
         # Calculate the date of the first sample
         if self.requested:
             # For a requested event
-<<<<<<< HEAD
-            rec_file_date = re.findall("FNAME=(\d{4}-\d{2}-\d{2}T\d{2}_\d{2}_\d{2}\.\d{6})", self.header)
-            sample_offset = re.findall("SMP_OFFSET=(\d+)", self.header)
-            rec_file_date = UTCDateTime.strptime(rec_file_date[0], "%Y-%m-%dT%H_%M_%S.%f")
-=======
             rec_file_date = re.findall("FNAME=(\d{4}-\d{2}-\d{2}T\d{2}_\d{2}_\d{2})", self.header)
             rec_file_date = UTCDateTime.strptime(rec_file_date[0], "%Y-%m-%dT%H_%M_%S")
 
@@ -118,7 +109,6 @@
                 rec_file_date += float("0." + rec_file_ms[0])
 
             sample_offset = re.findall("SMP_OFFSET=(\d+)", self.header)
->>>>>>> 3fda8158
             sample_offset = float(sample_offset[0])
             self.date = rec_file_date + sample_offset/self.measured_fs
         else:
@@ -228,9 +218,6 @@
         plt.clf()
         plt.close()
 
-<<<<<<< HEAD
-    def to_sac_and_mseed(self, export_path, station_number, force_without_loc):
-=======
     def to_mseed(self, export_path, station_number, force_without_loc):
         # Check if file exist
         export_path_msd = export_path + self.get_export_file_name() + ".mseed"
@@ -266,7 +253,6 @@
         stream.write(export_path_sac, format='SAC')
 
     def get_stream(self, export_path, station_number, force_without_loc):
->>>>>>> 3fda8158
         # Check if file exist
         export_path_sac = export_path + self.get_export_file_name() + ".sac"
         export_path_msd = export_path + self.get_export_file_name() + ".mseed"
