--- conflicted
+++ resolved
@@ -374,15 +374,11 @@
 
     def generate_events_sac(self):
         for event in self.events:
-<<<<<<< HEAD
-            event.to_sac_and_mseed(self.export_path, self.station_number, force_without_loc=False)
-=======
             event.to_sac(self.export_path, self.station_number, force_without_loc=False)
 
     def generate_events_mseed(self):
         for event in self.events:
             event.to_mseed(self.export_path, self.station_number, force_without_loc=False)
->>>>>>> 3fda8158
 
 
 # Create dives object
